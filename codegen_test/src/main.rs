--- conflicted
+++ resolved
@@ -22,18 +22,11 @@
             },
             InsertNightmareDomainParams, SelectNightmareDomain, SelectNightmareDomainNull,
         },
-        named::{
-<<<<<<< HEAD
-            sync::{
-                named, named_by_id, named_complex, new_named_complex, new_named_hidden,
-                new_named_visible,
-            },
-            Named, NamedComplexParams, NamedParams,
-=======
+        named::sync::{
             named, named_by_id, named_complex, new_named_complex, new_named_hidden,
-            new_named_visible, Named, NamedComplex, NamedComplexParams, NamedParams,
->>>>>>> ae941cd3
+            new_named_visible,
         },
+        named::{Named, NamedComplex, NamedComplexParams, NamedParams},
         nullity::sync::{new_nullity, nullity},
         nullity::{Nullity, NullityParams},
         params::sync::insert_book,
