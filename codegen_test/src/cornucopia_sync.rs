--- conflicted
+++ resolved
@@ -502,7 +502,6 @@
         pub struct InsertCloneParams<'a> {
             pub composite: super::super::types::public::CloneCompositeBorrowed<'a>,
         }
-<<<<<<< HEAD
         impl<'a> From<CloneCompositeBorrowed<'a>> for CloneComposite {
             fn from(CloneCompositeBorrowed { first, second }: CloneCompositeBorrowed<'a>) -> Self {
                 Self {
@@ -571,138 +570,6 @@
                         }
                     };
                     buf[base..base + 4].copy_from_slice(&count.to_be_bytes());
-=======
-        impl<'a> InsertCloneParams<'a> {
-            pub fn query<C: GenericClient>(
-                &'a self,
-                client: &'a mut C,
-            ) -> Result<u64, postgres::Error> {
-                insert_clone(client, &self.composite)
-            }
-        }
-        pub fn insert_clone<'a, C: GenericClient>(
-            client: &'a mut C,
-            composite: &'a super::super::types::public::CloneCompositeBorrowed<'a>,
-        ) -> Result<u64, postgres::Error> {
-            let stmt = client.prepare("INSERT INTO clone (composite) VALUES ($1);")?;
-            client.execute(&stmt, &[composite])
-        }
-        #[derive(Debug, Clone, PartialEq)]
-        pub struct SelectClone {
-            pub composite: super::super::types::public::CloneComposite,
-        }
-        pub struct SelectCloneBorrowed<'a> {
-            pub composite: super::super::types::public::CloneCompositeBorrowed<'a>,
-        }
-        impl<'a> From<SelectCloneBorrowed<'a>> for SelectClone {
-            fn from(SelectCloneBorrowed { composite }: SelectCloneBorrowed<'a>) -> Self {
-                Self {
-                    composite: composite.into(),
-                }
-            }
-        }
-        pub struct SelectCloneQuery<'a, C: GenericClient, T> {
-            client: &'a mut C,
-            params: [&'a (dyn postgres_types::ToSql + Sync); 0],
-            mapper: fn(SelectCloneBorrowed) -> T,
-        }
-        impl<'a, C, T: 'a> SelectCloneQuery<'a, C, T>
-        where
-            C: GenericClient,
-        {
-            pub fn map<R>(
-                self,
-                mapper: fn(SelectCloneBorrowed) -> R,
-            ) -> SelectCloneQuery<'a, C, R> {
-                SelectCloneQuery {
-                    client: self.client,
-                    params: self.params,
-                    mapper,
-                }
-            }
-            pub fn extractor(row: &postgres::row::Row) -> SelectCloneBorrowed {
-                SelectCloneBorrowed {
-                    composite: row.get(0),
-                }
-            }
-            pub fn stmt(&mut self) -> Result<postgres::Statement, postgres::Error> {
-                self.client.prepare("SELECT * FROM clone;")
-            }
-            pub fn one(mut self) -> Result<T, postgres::Error> {
-                let stmt = self.stmt()?;
-                let row = self.client.query_one(&stmt, &self.params)?;
-                Ok((self.mapper)(Self::extractor(&row)))
-            }
-            pub fn vec(self) -> Result<Vec<T>, postgres::Error> {
-                self.stream()?.collect()
-            }
-            pub fn opt(mut self) -> Result<Option<T>, postgres::Error> {
-                let stmt = self.stmt()?;
-                Ok(self
-                    .client
-                    .query_opt(&stmt, &self.params)?
-                    .map(|row| (self.mapper)(Self::extractor(&row))))
-            }
-            pub fn stream(
-                mut self,
-            ) -> Result<impl Iterator<Item = Result<T, postgres::Error>> + 'a, postgres::Error>
-            {
-                let stmt = self.stmt()?;
-                let stream = self
-                    .client
-                    .query_raw(&stmt, cornucopia_client::slice_iter(&self.params))?
-                    .iterator()
-                    .map(move |res| res.map(|row| (self.mapper)(Self::extractor(&row))));
-                Ok(stream)
-            }
-        }
-        pub fn select_clone<'a, C: GenericClient>(
-            client: &'a mut C,
-        ) -> SelectCloneQuery<'a, C, SelectClone> {
-            SelectCloneQuery {
-                client,
-                params: [],
-                mapper: |it| SelectClone::from(it),
-            }
-        }
-        #[derive(Debug, Clone, Copy)]
-        pub struct InsertCopyParams {
-            pub composite: super::super::types::public::CopyComposite,
-        }
-        impl InsertCopyParams {
-            pub fn query<'a, C: GenericClient>(
-                &'a self,
-                client: &'a mut C,
-            ) -> Result<u64, postgres::Error> {
-                insert_copy(client, &self.composite)
-            }
-        }
-        pub fn insert_copy<'a, C: GenericClient>(
-            client: &'a mut C,
-            composite: &'a super::super::types::public::CopyComposite,
-        ) -> Result<u64, postgres::Error> {
-            let stmt = client.prepare("INSERT INTO copy (composite) VALUES ($1);")?;
-            client.execute(&stmt, &[composite])
-        }
-        #[derive(Debug, Clone, PartialEq, Copy)]
-        pub struct SelectCopy {
-            pub composite: super::super::types::public::CopyComposite,
-        }
-        pub struct SelectCopyQuery<'a, C: GenericClient, T> {
-            client: &'a mut C,
-            params: [&'a (dyn postgres_types::ToSql + Sync); 0],
-            mapper: fn(SelectCopy) -> T,
-        }
-        impl<'a, C, T: 'a> SelectCopyQuery<'a, C, T>
-        where
-            C: GenericClient,
-        {
-            pub fn map<R>(self, mapper: fn(SelectCopy) -> R) -> SelectCopyQuery<'a, C, R> {
-                SelectCopyQuery {
-                    client: self.client,
-                    params: self.params,
-                    mapper,
->>>>>>> d2801733
                 }
             }
             pub fn extractor(row: &postgres::row::Row) -> SelectCopy {
@@ -1630,7 +1497,6 @@
             client.execute(&stmt, &[composite])
         }
     }
-<<<<<<< HEAD
     pub mod copy {
         use postgres::fallible_iterator::FallibleIterator;
         use postgres::GenericClient;
@@ -1964,6 +1830,4 @@
             client.execute(&stmt, &[name])
         }
     }
-=======
->>>>>>> d2801733
 }