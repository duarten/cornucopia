[package]
name = "auto-build"
version = "0.1.0"
edition = "2021"

[dependencies]
# Cornucopia (codegen)
codegen = { path = "auto_build_codegen", package = "auto_build_codegen" }

# Async
<<<<<<< HEAD
tokio = { version = "1.24.2", features = ["full"] }
futures = "0.3.25"

# Postgres interaction
tokio-postgres = "0.7.7"
postgres-types = "0.2.4"
## Connection pooling
deadpool-postgres = "0.12.1"
=======
tokio = { version = "1.28.1", features = ["macros", "rt-multi-thread"] }
futures = "0.3.28"
>>>>>>> 8e7792c5

[build-dependencies]
# Cornucopia (cli/api)
cornucopia = { path = "../../crates/cornucopia", package = "cornucopia" }<|MERGE_RESOLUTION|>--- conflicted
+++ resolved
@@ -8,19 +8,8 @@
 codegen = { path = "auto_build_codegen", package = "auto_build_codegen" }
 
 # Async
-<<<<<<< HEAD
-tokio = { version = "1.24.2", features = ["full"] }
-futures = "0.3.25"
-
-# Postgres interaction
-tokio-postgres = "0.7.7"
-postgres-types = "0.2.4"
-## Connection pooling
-deadpool-postgres = "0.12.1"
-=======
 tokio = { version = "1.28.1", features = ["macros", "rt-multi-thread"] }
 futures = "0.3.28"
->>>>>>> 8e7792c5
 
 [build-dependencies]
 # Cornucopia (cli/api)
