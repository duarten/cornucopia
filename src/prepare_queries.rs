--- conflicted
+++ resolved
@@ -1,12 +1,5 @@
 use crate::{
-<<<<<<< HEAD
-    parser::{error::ValidationError, NullableColumn, Parsed, ParsedQuery},
-=======
-    parser::{
-        error::{ErrorPosition, ValidationError},
-        ParsedQuery,
-    },
->>>>>>> d2801733
+    parser::{error::ValidationError, Parsed, ParsedQuery},
     read_queries::Module,
     type_registrar::CornucopiaType,
     type_registrar::TypeRegistrar,
@@ -321,63 +314,6 @@
     // Nullable columns
     let mut nullable_cols = Vec::new();
     for nullable_col in query.nullable_columns {
-<<<<<<< HEAD
-        match &nullable_col.value {
-            crate::parser::NullableColumn::Index(index) => {
-                // Get name from column index
-                let name = if let Some(col) = stmt_cols.get(*index as usize - 1) {
-                    col.name()
-                } else {
-                    return Err(Error {
-                        err: ErrorVariant::Validation(
-                            ValidationError::InvalidNullableColumnIndex {
-                                index: *index as usize,
-                                max_col_index: stmt_cols.len(),
-                                pos: nullable_col.pos,
-                            },
-                        ),
-                        query_name: query.name.value,
-                        query_start_line: Some(query.line),
-                        path: module_path.to_owned(),
-                    });
-                };
-
-                // Check if `nullable_cols` already contains this column. If not, add it.
-                if let Some((p, n)) = nullable_cols
-                    .iter()
-                    .find(|(_, n): &&(Parsed<NullableColumn>, String)| n == name)
-                {
-                    return Err(Error {
-                        err: ErrorVariant::Validation(ValidationError::ColumnAlreadyNullable {
-                            name: n.to_owned(),
-                            pos: p.pos.clone(),
-                        }),
-                        query_name: query.name.value,
-                        query_start_line: Some(query.line),
-                        path: module_path.to_owned(),
-                    });
-                } else {
-                    nullable_cols.push((nullable_col, name.to_owned()))
-                }
-            }
-            crate::parser::NullableColumn::Named(name) => {
-                // Check that the nullable column's name corresponds to one of the returned columns'.
-                if stmt_cols.iter().any(|y| y.name() == name) {
-                    nullable_cols.push((nullable_col.clone(), name.to_owned()))
-                } else {
-                    return Err(Error {
-                        err: ErrorVariant::Validation(ValidationError::InvalidNullableColumnName {
-                            name: name.to_owned(),
-                            pos: nullable_col.pos,
-                        }),
-                        query_name: query.name.value.clone(),
-                        query_start_line: Some(query.line),
-                        path: module_path.to_owned(),
-                    });
-                };
-            }
-        }
-=======
         let name = &nullable_col.value;
 
         // Check that the nullable column's name corresponds to one of the returned columns'.
@@ -387,18 +323,13 @@
             return Err(Error {
                 err: ErrorVariant::Validation(ValidationError::InvalidNullableColumnName {
                     name: name.to_owned(),
-                    pos: ErrorPosition {
-                        line: nullable_col.line,
-                        col: nullable_col.col,
-                        line_str: nullable_col.line_str,
-                    },
+                    pos: nullable_col.pos,
                 }),
-                query_name: query.name.to_owned(),
+                query_name: query.name.value.clone(),
                 query_start_line: Some(query.line),
                 path: module_path.to_owned(),
             });
         };
->>>>>>> d2801733
     }
 
     // Check if there are duplicate nullable columns
