--- conflicted
+++ resolved
@@ -69,11 +69,7 @@
 }
 
 // Main entrypoint of the CLI. Parses the args and calls the appropriate routines.
-<<<<<<< HEAD
-pub async fn run() -> Result<(), Error> {
-=======
-pub(crate) fn run() -> Result<(), Error> {
->>>>>>> cd4efcb5
+pub fn run() -> Result<(), Error> {
     let args = Args::parse();
 
     match args.action {
@@ -81,18 +77,10 @@
             action,
             migrations_path,
         } => match action {
-            MigrationsAction::New { name } => new_migration(&migrations_path, &name).await,
+            MigrationsAction::New { name } => new_migration(&migrations_path, &name),
             MigrationsAction::Run { url } => {
-<<<<<<< HEAD
-                let client = conn::from_url(&url).await?;
-                run_migrations(&client, &migrations_path).await
-=======
-                // Runs all migrations at the target url
                 let mut client = conn::from_url(&url)?;
-                run_migrations(&mut client, &migrations_path)?;
-
-                Ok(())
->>>>>>> cd4efcb5
+                run_migrations(&mut client, &migrations_path)
             }
         },
         Action::Generate {
@@ -105,35 +93,21 @@
         } => {
             match action {
                 Some(GenerateLiveAction::Live { url }) => {
-<<<<<<< HEAD
-                    let client = conn::from_url(&url).await?;
-                    generate_live(&client, &queries_path, Some(&destination)).await?;
-=======
-                    let modules = read_query_modules(&queries_path)?;
-                    let mut client = from_url(&url)?;
-                    let modules = prepare(&mut client, &mut type_registrar, modules)?;
-                    generate(&type_registrar, modules, &destination, !sync)?;
->>>>>>> cd4efcb5
+                    let mut client = conn::from_url(&url)?;
+                    generate_live(&mut client, &queries_path, Some(&destination), !sync)?;
                 }
                 None => {
-                    let client = cornucopia_conn().await?;
+                    let mut client = cornucopia_conn()?;
 
                     // Run the generate command. If the command is unsuccessful, cleanup Cornucopia's container
                     if let Err(e) = generate_managed(
-                        &client,
+                        &mut client,
                         &queries_path,
                         &migrations_path,
-<<<<<<< HEAD
                         Some(&destination),
                         podman,
-                    )
-                    .await
-                    {
-=======
-                        &destination,
                         !sync,
                     ) {
->>>>>>> cd4efcb5
                         container::cleanup(podman)?;
                         return Err(e);
                     }
@@ -143,25 +117,4 @@
             Ok(())
         }
     }
-<<<<<<< HEAD
-=======
-}
-
-/// Performs the `generate` CLI command
-fn generate_action(
-    type_registrar: &mut TypeRegistrar,
-    modules: Vec<Module>,
-    podman: bool,
-    migrations_path: &str,
-    destination: &str,
-    is_async: bool,
-) -> Result<(), Error> {
-    let mut client = cornucopia_conn()?;
-    run_migrations(&mut client, migrations_path)?;
-    let prepared_modules = prepare(&mut client, type_registrar, modules)?;
-    generate(type_registrar, prepared_modules, destination, is_async)?;
-    container::cleanup(podman)?;
-
-    Ok(())
->>>>>>> cd4efcb5
 }